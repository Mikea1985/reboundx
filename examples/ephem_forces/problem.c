#include <stdio.h>
#include <string.h>
#include <stdlib.h>
#include <unistd.h>
#include <math.h>
#include "rebound.h"
#include "reboundx.h"

typedef struct {
  double t, x, y, z, vx, vy, vz, ax, ay, az;
} tstate;

typedef struct {
    double* t;
    double* state;
    int n_out;
    int n_particles;
} timestate;

void read_inputs(char *filename, double* tepoch, double* tstart, double* tstep, double* trange,
		 int *geocentric,
		 double **instate,
		 double **cov_mat,
		 int *n_particles);

int main(int argc, char* argv[]){

    timestate ts;
<<<<<<< HEAD
    timestate* tsp= (timestate*)malloc(sizeof(timestate));
=======
    timestate* tsp = (timestate*)malloc(sizeof(timestate));
>>>>>>> cf8d98a7

    double *instate;    
    double* outstate;
    double* outtime;
    double* cov_mat;
    
    int n_out;

    // Read ICs & integration params from file
    double tepoch, tstart, tstep, trange;
    int geocentric;
    int n_particles;

    if(argc >=2){
	read_inputs(argv[1], &tepoch, &tstart, &tstep, &trange, &geocentric, &instate, &cov_mat, &n_particles);
    }else{
//	read_inputs("initial_conditions.txt", &tepoch, &tstart, &tstep, &trange, &geocentric, &instate, &n_particles);
        printf("No Input File\n");
        exit(EXIT_FAILURE);
    }

    double scale;

    sscanf(argv[2], "%lf", &scale);
    fflush(stdout);

    int integration_function(double tstart, double tstep, double trange,
			     int geocentric,
			     int n_particles,
			     double* instate,
			     timestate *ts);

    // clearing out the file
    FILE* g = fopen("out_states.txt","w");

    tsp->t = NULL;
    
    if(tstart >= tepoch){
     integration_function(tepoch, tstep, trange+tstart-tepoch,
     //integration_function(tstart, tstep, trange,
      			  geocentric,
			  n_particles,
			  instate,             //ICs in instate correpond to tepoch
			  tsp);
<<<<<<< HEAD
=======

     printf("here\n");
     fflush(stdout);
>>>>>>> cf8d98a7

     n_out = tsp->n_out;
     outtime = tsp->t;
     outstate = tsp->state;

     for(int i=0; i<n_out; i++){
<<<<<<< HEAD
	 for(int j=0; j<2*n_particles; j++){ //XYZ
	     fprintf(g,"%lf ", outtime[i]);
	     fprintf(g,"%d ", j);
	     int offset = (i*2*n_particles+j)*6; //XYZ
=======
	 int offset = i*7*n_particles*6; //XYZ
	 for(int j=0; j<0; j++){ 
	 //for(int j=0; j<7*n_particles; j++){ //XYZ - hard coded "7" 6 var. particles per real particle
	     fprintf(g,"%lf ", outtime[i]);
	     fprintf(g,"%3d ", j);
	     for(int k=0; k<6; k++){
		 fprintf(g,"%28.16e ", outstate[offset+6*j+k]);
	     }
	     fprintf(g,"\n");
	 }
	 fprintf(g,"%lf ", outtime[i]);
	 
	 for(int j=1; j<7; j++){ 
	 //for(int j=0; j<7*n_particles; j++){ //XYZ - hard coded "7" 6 var. particles per real particle
	     //fprintf(g,"%3d ", j);
	     
	     for(int k=0; k<6; k++){
		 fprintf(g,"%28.16e ", outstate[offset+6*j+k] - (outstate[offset+6*0+k] + scale*outstate[offset+6*(j+6)+k]));		 
	     }
	     /*
	     fprintf(g,"%lf ", outtime[i]);	     
	     fprintf(g,"%3d ", (j+6));
>>>>>>> cf8d98a7
	     for(int k=0; k<6; k++){
		 fprintf(g,"%28.16e ", outstate[offset+6*0+k] + outstate[offset+6*(j+6)+k]);
	     }
	     fprintf(g,"\n");
	     */
	 }
	 fprintf(g,"\n");

     }
     
    }else{

	integration_function(tepoch, -tstep, tstart-tepoch,
      			  geocentric,
			  n_particles,
			  instate,            //IC for tepoch!
			  tsp);

	n_out = tsp->n_out;
	outtime = tsp->t;
	outstate = tsp->state;
	
	for(int i=n_out-1; i>0; i--){
<<<<<<< HEAD
	    for(int j=0; j<2*n_particles; j++){ //XYZ
		fprintf(g,"%lf ", outtime[i]);
		fprintf(g,"%d ", j);
		int offset = (i*2*n_particles+j)*6; //XYZ
=======
	    for(int j=0; j<7*n_particles; j++){ //XYZ
		fprintf(g,"%lf ", outtime[i]);
		fprintf(g,"%d ", j);
		int offset = (i*7*n_particles+j)*6; //XYZ
>>>>>>> cf8d98a7
		for(int k=0; k<6; k++){
		    fprintf(g,"%28.16e ", outstate[offset+k]);
		}
		fprintf(g,"\n");
	    }
	}

	integration_function(tepoch, tstep, trange+tstart-tepoch,
			     geocentric,
			     n_particles,
			     instate,
			     &ts);

	n_out = tsp->n_out;
	outtime = tsp->t;
	outstate = tsp->state;

	for(int i=0; i<n_out; i++){
<<<<<<< HEAD
	    for(int j=0; j<2*n_particles; j++){ //XYZ
		fprintf(g,"%lf ", outtime[i]);
		fprintf(g,"%d ", j);
		int offset = (i*2*n_particles+j)*6; //XYZ
=======
	    for(int j=0; j<7*n_particles; j++){ //XYZ
		fprintf(g,"%lf ", outtime[i]);
		fprintf(g,"%d ", j);
		int offset = (i*7*n_particles+j)*6; //XYZ
>>>>>>> cf8d98a7
		for(int k=0; k<6; k++){
		    fprintf(g,"%28.16e ", outstate[offset+k]);
		}
		fprintf(g,"\n");
	    }
	}
	
    }


    fclose(g);    

}

void read_inputs(char *filename, double* tepoch, double* tstart, double* tstep, double* trange,
		 int* geocentric, 
		 double **instate,
		 double **cov_mat,
		 int* n_particles){

     char label[100]; /* hardwired for length */
     FILE* fp;

     int np = 0;

     int n_allocated = 1;
     double* state = malloc(n_allocated*6*sizeof(double)); // Clean this up.

     double* cov = malloc(36*sizeof(double));
     
     if((fp = fopen(filename, "r")) != NULL){

      while(fscanf(fp, "%s", label) != EOF){
        if(!strcmp(label, "tepoch")){
	  fscanf(fp, "%lf", tepoch);     
        } else if(!strcmp(label, "tstart")){
          fscanf(fp, "%lf", tstart);
        } else if(!strcmp(label, "tstep")){
	  fscanf(fp, "%lf", tstep);
        } else if(!strcmp(label, "trange")){
	  fscanf(fp, "%lf", trange);
        } else if(!strcmp(label, "geocentric")){
         fscanf(fp, "%d", geocentric);
        } else if(!strcmp(label, "state")){
         fscanf(fp, "%lf%lf%lf", &state[6*np+0], &state[6*np+1], &state[6*np+2]);
         fscanf(fp, "%lf%lf%lf", &state[6*np+3], &state[6*np+4], &state[6*np+5]);	 
         np++;

	 // Resize the array, if needed.
	 if(np==n_allocated){
	     n_allocated *= 2;
	     state = realloc(state, n_allocated*6*sizeof(double));
	 }
	 
        } else if(!strcmp(label, "covariance")){
         fscanf(fp, "%lf%lf%lf%lf%lf%lf", &cov[0], &cov[1], &cov[2],&cov[3], &cov[4], &cov[5]);
         fscanf(fp, "%lf%lf%lf%lf%lf%lf", &cov[6], &cov[7], &cov[8],&cov[9], &cov[10], &cov[11]);
         fscanf(fp, "%lf%lf%lf%lf%lf%lf", &cov[12], &cov[13], &cov[14],&cov[15], &cov[16], &cov[17]);
         fscanf(fp, "%lf%lf%lf%lf%lf%lf", &cov[18], &cov[19], &cov[20],&cov[21], &cov[22], &cov[23]);
         fscanf(fp, "%lf%lf%lf%lf%lf%lf", &cov[24], &cov[25], &cov[26],&cov[27], &cov[28], &cov[29]);
         fscanf(fp, "%lf%lf%lf%lf%lf%lf", &cov[30], &cov[31], &cov[32],&cov[33], &cov[34], &cov[35]);
 
        } else {
         printf("No label: %s\n", label);
         exit(EXIT_FAILURE);
        }
      }

      //deallocate unused space
      state = realloc(state, np*6*sizeof(double));

      *n_particles = np;
      *instate = state;      
      *cov_mat = cov;

      fclose(fp);

     }else{
       exit(EXIT_FAILURE);
     }

     return;
}
<|MERGE_RESOLUTION|>--- conflicted
+++ resolved
@@ -26,11 +26,7 @@
 int main(int argc, char* argv[]){
 
     timestate ts;
-<<<<<<< HEAD
-    timestate* tsp= (timestate*)malloc(sizeof(timestate));
-=======
     timestate* tsp = (timestate*)malloc(sizeof(timestate));
->>>>>>> cf8d98a7
 
     double *instate;    
     double* outstate;
@@ -75,24 +71,15 @@
 			  n_particles,
 			  instate,             //ICs in instate correpond to tepoch
 			  tsp);
-<<<<<<< HEAD
-=======
 
      printf("here\n");
      fflush(stdout);
->>>>>>> cf8d98a7
 
      n_out = tsp->n_out;
      outtime = tsp->t;
      outstate = tsp->state;
 
      for(int i=0; i<n_out; i++){
-<<<<<<< HEAD
-	 for(int j=0; j<2*n_particles; j++){ //XYZ
-	     fprintf(g,"%lf ", outtime[i]);
-	     fprintf(g,"%d ", j);
-	     int offset = (i*2*n_particles+j)*6; //XYZ
-=======
 	 int offset = i*7*n_particles*6; //XYZ
 	 for(int j=0; j<0; j++){ 
 	 //for(int j=0; j<7*n_particles; j++){ //XYZ - hard coded "7" 6 var. particles per real particle
@@ -115,7 +102,6 @@
 	     /*
 	     fprintf(g,"%lf ", outtime[i]);	     
 	     fprintf(g,"%3d ", (j+6));
->>>>>>> cf8d98a7
 	     for(int k=0; k<6; k++){
 		 fprintf(g,"%28.16e ", outstate[offset+6*0+k] + outstate[offset+6*(j+6)+k]);
 	     }
@@ -139,17 +125,10 @@
 	outstate = tsp->state;
 	
 	for(int i=n_out-1; i>0; i--){
-<<<<<<< HEAD
-	    for(int j=0; j<2*n_particles; j++){ //XYZ
-		fprintf(g,"%lf ", outtime[i]);
-		fprintf(g,"%d ", j);
-		int offset = (i*2*n_particles+j)*6; //XYZ
-=======
 	    for(int j=0; j<7*n_particles; j++){ //XYZ
 		fprintf(g,"%lf ", outtime[i]);
 		fprintf(g,"%d ", j);
 		int offset = (i*7*n_particles+j)*6; //XYZ
->>>>>>> cf8d98a7
 		for(int k=0; k<6; k++){
 		    fprintf(g,"%28.16e ", outstate[offset+k]);
 		}
@@ -168,17 +147,10 @@
 	outstate = tsp->state;
 
 	for(int i=0; i<n_out; i++){
-<<<<<<< HEAD
-	    for(int j=0; j<2*n_particles; j++){ //XYZ
-		fprintf(g,"%lf ", outtime[i]);
-		fprintf(g,"%d ", j);
-		int offset = (i*2*n_particles+j)*6; //XYZ
-=======
 	    for(int j=0; j<7*n_particles; j++){ //XYZ
 		fprintf(g,"%lf ", outtime[i]);
 		fprintf(g,"%d ", j);
 		int offset = (i*7*n_particles+j)*6; //XYZ
->>>>>>> cf8d98a7
 		for(int k=0; k<6; k++){
 		    fprintf(g,"%28.16e ", outstate[offset+k]);
 		}
